--- conflicted
+++ resolved
@@ -5,10 +5,7 @@
 import fetch from 'node-fetch'
 import {$} from 'execa'
 import fse from 'fs-extra'
-<<<<<<< HEAD
-=======
 import stripAnsi from 'strip-ansi'
->>>>>>> 166075dd
 
 import type {ProgressStatus} from '../../../apps/schema.js'
 import {factoryResetDemoState, startReset} from '../../../factory-reset.js'
