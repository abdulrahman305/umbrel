--- conflicted
+++ resolved
@@ -6,7 +6,6 @@
 import {router, privateProcedure} from '../trpc.js'
 import {systemWidgets} from '../../../system-widgets.js'
 
-<<<<<<< HEAD
 const MAX_ALLOWED_WIDGETS = 3
 
 // Splits a widgetId into appId and widgetName
@@ -16,189 +15,6 @@
 
 	return {appId, widgetName}
 }
-=======
-const widgets = [
-	{
-		id: 'umbrel:storage',
-		type: 'stat-with-progress',
-		data: {
-			title: 'Storage',
-			value: '256 GB',
-			progressLabel: '1.75 TB left',
-			progress: 0.25,
-		},
-	},
-	{
-		id: 'umbrel:memory',
-		type: 'stat-with-progress',
-		data: {
-			title: 'Memory',
-			value: '5.8 GB',
-			valueSub: '/16GB',
-			progressLabel: '11.4 GB left',
-			progress: 0.36,
-		},
-	},
-	{
-		id: 'umbrel:system-stats',
-		type: 'three-up',
-		data: {
-			items: [
-				{
-					icon: 'system-widget-cpu',
-					title: 'CPU',
-					value: '11%',
-				},
-				{
-					icon: 'system-widget-storage',
-					title: 'Free',
-					value: '1.75 TB',
-				},
-				{
-					icon: 'system-widget-memory',
-					title: 'Memory',
-					value: '5.8 GB',
-				},
-			],
-		},
-	},
-	{
-		id: 'umbrel:system-stats',
-		type: 'two-up-stat-with-progress',
-		data: {
-			items: [
-				{
-					title: 'Memory',
-					value: '12.3',
-					valueSub: 'GB',
-					progress: 0.5,
-				},
-				{
-					title: 'CPU',
-					value: '12.3',
-					valueSub: '%',
-					progress: 0.5,
-				},
-			],
-		},
-	},
-	{
-		id: 'bitcoin:stats',
-		type: 'four-up',
-		data: {
-			link: '?page=stats',
-			items: [
-				{title: 'Connections', value: '11', valueSub: 'peers'},
-				{title: 'Mempool', value: '36', valueSub: 'MB'},
-				{title: 'Hashrate', value: '366', valueSub: 'EH/s'},
-				{title: 'Blockchain size', value: '563', valueSub: 'GB'},
-			],
-		},
-	},
-	{
-		id: 'bitcoin:sync',
-		type: 'stat-with-progress',
-		data: {
-			link: '/',
-			title: 'Blockchain sync',
-			value: '86.92%',
-			progressLabel: 'In progress',
-			progress: 0.8692,
-		},
-	},
-	{
-		id: 'lightning:balance-and-transact',
-		type: 'stat-with-buttons',
-		data: {
-			title: 'Lightning Wallet',
-			value: '762,248',
-			valueSub: 'sats',
-			buttons: [
-				{
-					text: 'Deposit',
-					icon: 'arrow-up-right',
-					link: '?action=deposit',
-				},
-				{
-					text: 'Withdraw',
-					icon: 'arrow-down-right',
-					link: '?action=withdraw',
-				},
-			],
-		},
-	},
-	{
-		id: 'lightning:connections',
-		type: 'four-up',
-		data: {
-			link: '?page=stats',
-			items: [
-				{title: 'Connections', value: '11', valueSub: 'peers'},
-				{title: 'Active channels', value: '1', valueSub: 'channel'},
-				{title: 'Max send', value: '366', valueSub: 'sats'},
-				{title: 'Max receive', value: '563', valueSub: 'sats'},
-			],
-		},
-	},
-	{
-		id: 'nostr-relay:stats',
-		type: 'list-emoji',
-		data: {
-			count: 128,
-			items: [
-				{
-					emoji: '🔒',
-					text: 'Change password',
-				},
-				{
-					emoji: '🔒',
-					text: 'Change password',
-				},
-				{
-					emoji: '🔒',
-					text: 'Change password',
-				},
-				{
-					emoji: '🔒',
-					text: 'Change password',
-				},
-			],
-		},
-	},
-	{
-		id: 'nostr-relay:notifications',
-		type: 'list',
-		data: {
-			link: '/foobar',
-			items: [
-				{
-					textSub: 'Jan 1 • 1:12 PM',
-					text: '✨ Introducing a new feature in our Nostr Relay app for Umbrel. Now you can sync your private relay on Umbrel with public relays, and back up past & future Nostr activity, even if the connection between your client & your private relay goes down',
-				},
-				{
-					textSub: 'Jan 2 • 1:12 PM',
-					text: 'Just a test 2',
-				},
-				{
-					textSub: 'Jan 3 • 1:12 PM',
-					text: 'Just a test 1',
-				},
-			],
-		},
-	},
-	{
-		id: 'transmission:status',
-		type: 'stat-with-progress',
-		data: {
-			link: '/transmission/web/?bla=1',
-			title: 'Transmitting',
-			value: '12.92%',
-			progressLabel: 'In progress',
-			progress: 0.1292,
-		},
-	},
-] as const
->>>>>>> 8667b14b
 
 export default router({
 	// List enabled widgets
@@ -218,11 +34,11 @@
 		.mutation(async ({ctx, input}) => {
 			const {appId, widgetName} = splitWidgetId(input.widgetId)
 
-
 			// Validate widget
 			if (appId === 'umbrel') {
 				// This is a system widget
-				if (!(widgetName in systemWidgets)) throw new Error(`No widget named ${widgetName} found in Umbrel system widgets`)
+				if (!(widgetName in systemWidgets))
+					throw new Error(`No widget named ${widgetName} found in Umbrel system widgets`)
 			} else {
 				// This is an app widget
 				// Throws an error if the widget doesn't exist
@@ -279,17 +95,18 @@
 		)
 		.query(async ({ctx, input}) => {
 			const {appId, widgetName} = splitWidgetId(input.widgetId)
-			let widgetData: { [key: string]: any }
+			let widgetData: {[key: string]: any}
 
 			if (appId === 'umbrel') {
 				// This is a system widget
-				if (!(widgetName in systemWidgets)) throw new Error(`No widget named ${widgetName} found in Umbrel system widgets`)
+				if (!(widgetName in systemWidgets))
+					throw new Error(`No widget named ${widgetName} found in Umbrel system widgets`)
 				widgetData = await systemWidgets[widgetName as keyof typeof systemWidgets](ctx.umbreld)
 			} else {
 				// This is an app widget
 				// Get widget info from the app's manifest
 				const widgetInfo = await ctx.apps.getApp(appId).getWidget(widgetName)
-				
+
 				// endpoint format: <service>:<port>/<api-endpoint>
 				const {endpoint} = widgetInfo
 				const [service, portAndEndpoint] = endpoint.split(':')
@@ -301,14 +118,15 @@
 
 				if (!containerName) throw new Error(`No container_name found for service ${service} in app ${appId}`)
 
-				const {stdout: containerIp} = await $`docker inspect -f {{range.NetworkSettings.Networks}}{{.IPAddress}}{{end}} ${containerName}`
+				const {stdout: containerIp} =
+					await $`docker inspect -f {{range.NetworkSettings.Networks}}{{.IPAddress}}{{end}} ${containerName}`
 
 				const url = `http://${containerIp}:${portAndEndpoint}`
-	
+
 				try {
 					const response = await fetch(url)
 					if (!response.ok) throw new Error(`Failed to fetch data from ${url}: ${response.statusText}`)
-					widgetData = await response.json() as { [key: string]: any }
+					widgetData = (await response.json()) as {[key: string]: any}
 				} catch (error) {
 					if (error instanceof Error) {
 						throw new Error(`Failed to fetch data from ${url}: ${error.message}`)
