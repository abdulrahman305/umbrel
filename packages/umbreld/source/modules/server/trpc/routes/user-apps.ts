import {z} from 'zod'
import {indexBy, pick} from 'remeda'

import {privateProcedure, router} from '../trpc.js'
import {appStatuses, userAppsDemoStore} from '../../../user-apps.js'
import type {UserApp} from '../../../apps/schema.js'

export default router({
	install: privateProcedure
		.input(
			z.object({
				appId: z.string(),
				registryId: z.string().optional(),
			}),
		)
		.mutation(async ({ctx, input}) => ctx.userApps.installApp(input.appId, input.registryId)),

	getInstallStatus: privateProcedure
		.input(
			z.object({
				appId: z.string(),
			}),
		)
		.query(async ({ctx, input}) => ctx.userApps.getInstallStatus(input.appId)),

	// Returns the current user
	getAll: privateProcedure.query(async ({ctx}): Promise<UserApp[]> => {
		const registry = await ctx.appStore.registry()
		const registryApps = registry.flatMap((element) => element?.apps)
		const registryAppsKeyed = indexBy(registryApps, (element) => element?.id)

		const yamlApps = await ctx.userApps.getApps()

		const apps = yamlApps.map((app) => {
			// Assume demo store apps are always installed
			const demoStoreApp = userAppsDemoStore.find((a) => a?.id === app.id)!
			const userApp: UserApp = {
				...app,
				// TODO: don't assume registry never removes apps: `registryAppsKeyed[app.id]!`
				...pick(registryAppsKeyed[app.id]!, ['name', 'icon', 'port', 'version']),
				version: '0.1',
				...appStatuses[app.id],
				...pick(demoStoreApp, ['showNotifications', 'autoUpdate', 'showCredentialsBeforeOpen']),
				credentials: {
					defaultUsername: 'sdfsdf',
					defaultPassword: 'sdfsdf',
				},
			}
			return userApp
		})

		return apps

		// TODO: remove this
		// return [
		// 	...apps,
		// 	{
		// 		...pick(registryAppsKeyed['bitcoin'] ?? ({} as any), ['id', 'name', 'icon', 'port']),
		// 		registryId: 'umbrel-app-store',
		// 		showNotifications: true,
		// 		autoUpdate: true,
		// 		//
		// 		state: 'installed',
		// 		showCredentialsBeforeOpen: true,
		// 		credentials: {
		// 			defaultUsername: '',
		// 			defaultPassword: '',
		// 		},
		// 	},
		// 	{
		// 		...pick(registryAppsKeyed['lightning'] ?? ({} as any), ['id', 'name', 'icon', 'port']),
		// 		registryId: 'umbrel-app-store',
		// 		showNotifications: true,
		// 		autoUpdate: true,
		// 		//
		// 		state: 'installed',
		// 		showCredentialsBeforeOpen: true,
		// 		credentials: {
		// 			defaultUsername: '',
		// 			defaultPassword: '',
		// 		},
		// 	},
		// 	{
		// 		...pick(registryAppsKeyed['nostr-relay'] ?? ({} as any), ['id', 'name', 'icon', 'port']),
		// 		registryId: 'umbrel-app-store',
		// 		showNotifications: true,
		// 		autoUpdate: true,
		// 		//
		// 		state: 'installed',
		// 		showCredentialsBeforeOpen: true,
		// 		credentials: {
		// 			defaultUsername: '',
		// 			defaultPassword: '',
		// 		},
		// 	},
		// ]
	}),

	uninstall: privateProcedure
		.input(
			z.object({
				appId: z.string(),
			}),
		)
		.mutation(async ({ctx, input}) => {
			const registry = await ctx.appStore.registry()

			// Find widget endpoints
			const allApps = registry.flatMap((element) => element?.apps)
			// TODO: what if multiple apps have the same id but different `registryId`?
			const app = allApps?.find((app) => app?.id === input.appId)
			const widgetEndpoints = (app?.widgets ?? []).map((widget) => widget.endpoint)
			console.log({widgetEndpoints})

			// Remove widgets
<<<<<<< HEAD
			const widgets = (await ctx.user.get()).widgets ?? []
=======
			const {widgets} = await ctx.user.get()
>>>>>>> 6a0167fc
			const newWidgets = widgets.filter((widget) => !widgetEndpoints.includes(widget.endpoint))
			console.log({newWidgets})
			await ctx.user.setWidgets(newWidgets)

			await ctx.userApps.uninstallApp(input.appId)
			return true
		}),

	uninstallAll: privateProcedure.mutation(async ({ctx}) => {
		ctx.userApps.uninstallAll()
	}),

	getUninstallStatus: privateProcedure
		.input(
			z.object({
				appId: z.string(),
			}),
		)
		.query(async ({ctx, input}) => ctx.userApps.getInstallStatus(input.appId)),

	restart: privateProcedure
		.input(
			z.object({
				appId: z.string(),
			}),
		)
		.mutation(async ({ctx, input}) => {
			await ctx.userApps.restart(input.appId)
			return true
		}),

	update: privateProcedure
		.input(
			z.object({
				appId: z.string(),
			}),
		)
		.mutation(async ({ctx, input}) => {
			await ctx.userApps.update(input.appId)
			return true
		}),

	updateAll: privateProcedure.mutation(async ({ctx}) => {
		await ctx.userApps.updateAll()
		return true
	}),

	trackAppOpen: privateProcedure
		.input(
			z
				.object({
					appId: z.string(),
				})
				.strict(),
		)
		.mutation(async ({ctx, input}) => {
			await ctx.userApps.trackAppOpen(input.appId)

			return true
		}),

	set: privateProcedure
		.input(
			z
				.object({
					appId: z.string(),
					showCredentialsBeforeOpen: z.boolean().optional(),
					autoUpdate: z.boolean().optional(),
					showNotifications: z.boolean().optional(),
				})
				.strict(),
		)
		.mutation(async ({ctx, input}) => {
			const demoStoreApp = userAppsDemoStore.find((a) => a?.id === input.appId)!
			if (input.showCredentialsBeforeOpen !== undefined) {
				demoStoreApp.showCredentialsBeforeOpen = input.showCredentialsBeforeOpen
			}

			if (input.autoUpdate !== undefined) {
				demoStoreApp.autoUpdate = input.autoUpdate
			}

			if (input.showNotifications !== undefined) {
				demoStoreApp.showNotifications = input.showNotifications
			}

			return true
		}),
})<|MERGE_RESOLUTION|>--- conflicted
+++ resolved
@@ -113,11 +113,7 @@
 			console.log({widgetEndpoints})
 
 			// Remove widgets
-<<<<<<< HEAD
-			const widgets = (await ctx.user.get()).widgets ?? []
-=======
 			const {widgets} = await ctx.user.get()
->>>>>>> 6a0167fc
 			const newWidgets = widgets.filter((widget) => !widgetEndpoints.includes(widget.endpoint))
 			console.log({newWidgets})
 			await ctx.user.setWidgets(newWidgets)
