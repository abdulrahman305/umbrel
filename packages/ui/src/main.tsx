import {RouterProvider} from 'react-router-dom'

import {init} from '@/init'
import {initTokenRenewal} from '@/modules/auth/shared'

<<<<<<< HEAD
import {initTokenRenewal} from '@/modules/auth/shared'

import {IframeChecker} from './components/iframe-checker'
import {BareCoverMessage} from './components/ui/cover-message'
import {Toaster} from './components/ui/toast'
=======
>>>>>>> ff830098
import {RemoteWallpaperInjector, WallpaperProvider} from './providers/wallpaper'
import {router} from './router'
import {TrpcProvider} from './trpc/trpc-provider'

initTokenRenewal()

<<<<<<< HEAD
i18next.on('initialized', () => {
	ReactDOM.createRoot(document.getElementById('root')!).render(
		<React.StrictMode>
			<IframeChecker>
				{/* <UpdatingCover> */}
				<ErrorBoundary fallback={<BareCoverMessage>{t('something-went-wrong')}</BareCoverMessage>}>
					<TrpcProvider>
						<WallpaperProvider>
							<RemoteWallpaperInjector />
							<TooltipProvider>
								{/* TODO: move stories out of main router */}
								<RouterProvider router={router} />
							</TooltipProvider>
						</WallpaperProvider>
					</TrpcProvider>
					<Toaster />
				</ErrorBoundary>
			</IframeChecker>
		</React.StrictMode>,
	)
})
=======
init(
	<TrpcProvider>
		<WallpaperProvider>
			<RemoteWallpaperInjector />
			<RouterProvider router={router} />
		</WallpaperProvider>
	</TrpcProvider>,
)
>>>>>>> ff830098
<|MERGE_RESOLUTION|>--- conflicted
+++ resolved
@@ -3,43 +3,12 @@
 import {init} from '@/init'
 import {initTokenRenewal} from '@/modules/auth/shared'
 
-<<<<<<< HEAD
-import {initTokenRenewal} from '@/modules/auth/shared'
-
-import {IframeChecker} from './components/iframe-checker'
-import {BareCoverMessage} from './components/ui/cover-message'
-import {Toaster} from './components/ui/toast'
-=======
->>>>>>> ff830098
 import {RemoteWallpaperInjector, WallpaperProvider} from './providers/wallpaper'
 import {router} from './router'
 import {TrpcProvider} from './trpc/trpc-provider'
 
 initTokenRenewal()
 
-<<<<<<< HEAD
-i18next.on('initialized', () => {
-	ReactDOM.createRoot(document.getElementById('root')!).render(
-		<React.StrictMode>
-			<IframeChecker>
-				{/* <UpdatingCover> */}
-				<ErrorBoundary fallback={<BareCoverMessage>{t('something-went-wrong')}</BareCoverMessage>}>
-					<TrpcProvider>
-						<WallpaperProvider>
-							<RemoteWallpaperInjector />
-							<TooltipProvider>
-								{/* TODO: move stories out of main router */}
-								<RouterProvider router={router} />
-							</TooltipProvider>
-						</WallpaperProvider>
-					</TrpcProvider>
-					<Toaster />
-				</ErrorBoundary>
-			</IframeChecker>
-		</React.StrictMode>,
-	)
-})
-=======
 init(
 	<TrpcProvider>
 		<WallpaperProvider>
@@ -47,5 +16,4 @@
 			<RouterProvider router={router} />
 		</WallpaperProvider>
 	</TrpcProvider>,
-)
->>>>>>> ff830098
+)