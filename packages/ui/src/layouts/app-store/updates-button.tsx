import {Fragment, useState} from 'react'

import {AppIcon} from '@/components/app-icon'
import {Markdown} from '@/components/markdown'
import {ButtonLink} from '@/components/ui/button-link'
import {NotificationBadge} from '@/components/ui/notification-badge'
import {UmbrelHeadTitle} from '@/components/umbrel-head-title'
import {useAppsWithUpdates} from '@/hooks/use-apps-with-updates'
import {useUpdateAllApps} from '@/hooks/use-update-all-apps'
import {Button} from '@/shadcn-components/ui/button'
import {Dialog, DialogContent, DialogHeader, DialogPortal, DialogTitle} from '@/shadcn-components/ui/dialog'
import {ScrollArea} from '@/shadcn-components/ui/scroll-area'
import {Separator} from '@/shadcn-components/ui/separator'
import {cn} from '@/shadcn-lib/utils'
import {RegistryApp, trpcReact} from '@/trpc/trpc'
import {useDialogOpenProps, useLinkToDialog} from '@/utils/dialog'

export function UpdatesButton() {
	const linkToDialog = useLinkToDialog()
	const {appsWithUpdates, isLoading} = useAppsWithUpdates()

	if (isLoading) return null

	// If we link to the updates dialog, show it even if there are no updates
	if (!appsWithUpdates.length) {
		return <UpdatesDialog />
	}

	return (
		<>
			{/* w-auto because 'dialog' size buttons take up full width on mobile */}
			<ButtonLink to={linkToDialog('updates')} size='dialog' className='relative h-[33px] w-auto bg-white/10'>
				Updates
				<NotificationBadge count={appsWithUpdates.length} />
			</ButtonLink>
			<UpdatesDialog />
		</>
	)
}

export function UpdatesDialog() {
	const dialogProps = useDialogOpenProps('updates')

	const title = 'Updates'

	const {appsWithUpdates, isLoading} = useAppsWithUpdates()

	const updateAll = useUpdateAllApps()

	if (isLoading) return null

	return (
		<Dialog {...dialogProps}>
			<DialogPortal>
<<<<<<< HEAD
				<DialogContent
					className='top-[10%] max-h-[calc(100vh-20%)] translate-y-0 gap-0 p-0 py-5 data-[state=closed]:slide-out-to-top-[0%] data-[state=open]:slide-in-from-top-[0%]'
					slide={false}
				>
					<DialogHeader className='px-5 pb-5'>
						<UmbrelHeadTitle>{title}</UmbrelHeadTitle>
						<DialogTitle className='flex flex-row items-center justify-between'>
							{appsWithUpdates.length} updates available{' '}
							<Button
								size='dialog'
								variant='primary'
								onClick={updateAll}
								className='w-auto'
								disabled={updateAllMut.isLoading || appsWithUpdates.length === 0}
							>
								{updateAllMut.isLoading ? 'Updating...' : 'Update all'}
							</Button>
						</DialogTitle>
					</DialogHeader>
					<Separator />
					<ScrollArea className='flex h-[500px] flex-col gap-y-2.5 px-5'>
=======
				<DialogContent className='top-[10%] max-h-[calc(100vh-20%)] translate-y-0 p-0 data-[state=closed]:slide-out-to-top-[10%] data-[state=open]:slide-in-from-top-[10%]'>
					<div className='umbrel-dialog-fade-scroller flex flex-col gap-y-2.5 overflow-y-auto px-5 py-6'>
						<DialogHeader>
							<UmbrelHeadTitle>{title}</UmbrelHeadTitle>
							<DialogTitle className='flex flex-row items-center justify-between'>
								{appsWithUpdates.length} updates available{' '}
								<Button
									size='dialog'
									variant='primary'
									onClick={updateAll.updateAll}
									className='w-auto'
									disabled={updateAll.isLoading || appsWithUpdates.length === 0}
								>
									{updateAll.isLoading ? 'Updating...' : 'Update all'}
								</Button>
							</DialogTitle>
						</DialogHeader>
>>>>>>> af142ef3
						{appsWithUpdates.map((app, i) => (
							<Fragment key={app.id}>
								{i === 0 ? undefined : <Separator className='my-1' />}
								<AppItem app={app} />
							</Fragment>
						))}
					</ScrollArea>
				</DialogContent>
			</DialogPortal>
		</Dialog>
	)
}

function AppItem({app}: {app: RegistryApp}) {
	const [showAll, setShowAll] = useState(false)
	const updateMut = trpcReact.apps.update.useMutation()
	const updateApp = () => updateMut.mutate({appId: app.id})

	return (
		<div className='p-2.5'>
			<div className='flex items-center gap-2.5'>
				<AppIcon src={app.icon} size={36} className='rounded-8' />
				<div className='flex flex-col'>
					<h3 className='text-13 font-semibold'>{app.name}</h3>
					<p className='text-13 opacity-40'>{app.version}</p>
				</div>
				<div className='flex-1' />
				<Button size='sm' onClick={updateApp} disabled={updateMut.isLoading}>
					{updateMut.isLoading ? 'Updating...' : 'Update'}
				</Button>
			</div>
			{app.releaseNotes && (
				<div className='relative mt-2 grid'>
					<div
						className={cn('relative overflow-x-auto text-13 opacity-50 transition-all')}
						style={{
							maskImage: showAll ? undefined : 'linear-gradient(-45deg, transparent 30px, white 60px, white)',
						}}
					>
						<Markdown className={cn('text-13 leading-snug -tracking-3', !showAll && 'line-clamp-2')}>
							{app.releaseNotes}
						</Markdown>
					</div>
					<button
						className={cn(
							'justify-self-end text-13 text-brand underline underline-offset-2',
							!showAll && 'absolute bottom-0 right-0 ',
						)}
						onClick={() => setShowAll((s) => !s)}
					>
						{showAll ? 'less' : 'more'}
					</button>
				</div>
			)}
		</div>
	)
}<|MERGE_RESOLUTION|>--- conflicted
+++ resolved
@@ -52,7 +52,6 @@
 	return (
 		<Dialog {...dialogProps}>
 			<DialogPortal>
-<<<<<<< HEAD
 				<DialogContent
 					className='top-[10%] max-h-[calc(100vh-20%)] translate-y-0 gap-0 p-0 py-5 data-[state=closed]:slide-out-to-top-[0%] data-[state=open]:slide-in-from-top-[0%]'
 					slide={false}
@@ -64,35 +63,16 @@
 							<Button
 								size='dialog'
 								variant='primary'
-								onClick={updateAll}
+								onClick={updateAll.updateAll}
 								className='w-auto'
-								disabled={updateAllMut.isLoading || appsWithUpdates.length === 0}
+								disabled={updateAll.isLoading || appsWithUpdates.length === 0}
 							>
-								{updateAllMut.isLoading ? 'Updating...' : 'Update all'}
+								{updateAll.isLoading ? 'Updating...' : 'Update all'}
 							</Button>
 						</DialogTitle>
 					</DialogHeader>
 					<Separator />
 					<ScrollArea className='flex h-[500px] flex-col gap-y-2.5 px-5'>
-=======
-				<DialogContent className='top-[10%] max-h-[calc(100vh-20%)] translate-y-0 p-0 data-[state=closed]:slide-out-to-top-[10%] data-[state=open]:slide-in-from-top-[10%]'>
-					<div className='umbrel-dialog-fade-scroller flex flex-col gap-y-2.5 overflow-y-auto px-5 py-6'>
-						<DialogHeader>
-							<UmbrelHeadTitle>{title}</UmbrelHeadTitle>
-							<DialogTitle className='flex flex-row items-center justify-between'>
-								{appsWithUpdates.length} updates available{' '}
-								<Button
-									size='dialog'
-									variant='primary'
-									onClick={updateAll.updateAll}
-									className='w-auto'
-									disabled={updateAll.isLoading || appsWithUpdates.length === 0}
-								>
-									{updateAll.isLoading ? 'Updating...' : 'Update all'}
-								</Button>
-							</DialogTitle>
-						</DialogHeader>
->>>>>>> af142ef3
 						{appsWithUpdates.map((app, i) => (
 							<Fragment key={app.id}>
 								{i === 0 ? undefined : <Separator className='my-1' />}
