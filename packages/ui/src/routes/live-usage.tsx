--- conflicted
+++ resolved
@@ -146,11 +146,7 @@
 		<>
 			<ProgressCard value={value} progressLabel={secondaryValue} progress={progress} />
 			{isLoading && <AppListSkeleton />}
-<<<<<<< HEAD
-			<AppList system={system} apps={apps} formatValue={(v) => v.toFixed(2) + '%'} />
-=======
 			<AppList system={system} apps={apps} formatValue={(v) => formatNumberI18n(v) + '%'} />
->>>>>>> fb4caa3f
 		</>
 	)
 }
