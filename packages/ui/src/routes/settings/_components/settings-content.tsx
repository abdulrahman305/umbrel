--- conflicted
+++ resolved
@@ -111,11 +111,7 @@
 						<MemoryCardContent />
 					</Card>
 					<Card>
-<<<<<<< HEAD
-						<CpuTempCardContent tempInCelcius={cpuTemp.temp} />
-=======
 						<CpuTempCardContent cpuType={cpuTemp.cpuType} tempInCelcius={cpuTemp.temp} />
->>>>>>> ff830098
 					</Card>
 					<div className='mx-auto'>
 						<IconButtonLink icon={RiPulseLine} to={linkToDialog('live-usage')}>
