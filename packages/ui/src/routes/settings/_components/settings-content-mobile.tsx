--- conflicted
+++ resolved
@@ -109,11 +109,7 @@
 					<MemoryCardContent />
 				</Card>
 				<Card>
-<<<<<<< HEAD
-					<CpuTempCardContent tempInCelcius={cpuTemp.temp} />
-=======
 					<CpuTempCardContent cpuType={cpuTemp.cpuType} tempInCelcius={cpuTemp.temp} />
->>>>>>> ff830098
 				</Card>
 				<Link
 					className={cn(cardClass, 'flex flex-col justify-between')}
