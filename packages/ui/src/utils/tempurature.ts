--- conflicted
+++ resolved
@@ -1,14 +1,6 @@
 import {UNKNOWN} from '@/constants'
 import {t} from '@/utils/i18n'
 
-<<<<<<< HEAD
-export const TEMP_TOO_COLD = -40
-export const TEMP_THROTTLE = 80 // 100 for Umbrel Home
-export const TEMP_TOO_HOT = 85 // 105 for Umbrel Home
-
-export const TEMP_NORMAL_MIN = TEMP_TOO_COLD
-export const TEMP_NORMAL_MAX = TEMP_THROTTLE
-=======
 type Thresholds = {
 	cold: number
 	throttle: number
@@ -37,7 +29,6 @@
 		hot: 105,
 	},
 } as const satisfies Record<CpuType, Thresholds>
->>>>>>> ff830098
 
 export function celciusToFahrenheit(tempInCelcius?: number) {
 	if (tempInCelcius === undefined) return undefined
@@ -48,18 +39,6 @@
 	const thresholds = TEMP_THRESHOLDS[cpuType]
 	if (tempInCelcius === undefined) return '#CCCCCC'
 
-<<<<<<< HEAD
-	if (temp < TEMP_TOO_COLD) {
-		return '#6BF1E9'
-	}
-	if (temp >= TEMP_NORMAL_MIN && temp <= TEMP_NORMAL_MAX) {
-		return '#96F16B'
-	}
-	if (temp > TEMP_NORMAL_MAX && temp <= TEMP_TOO_HOT) {
-		return '#E6E953'
-	}
-	if (temp > TEMP_TOO_HOT) {
-=======
 	if (tempInCelcius < thresholds.cold) {
 		return '#6BF1E9'
 	}
@@ -70,29 +49,11 @@
 		return '#E6E953'
 	}
 	if (tempInCelcius > thresholds.hot) {
->>>>>>> ff830098
 		return '#F45252'
 	}
 	return '#CCCCCC'
 }
 
-<<<<<<< HEAD
-export function tempToMessage(tempInCelcius?: number) {
-	if (tempInCelcius === undefined) return UNKNOWN()
-
-	const temp = tempInCelcius
-
-	if (temp < TEMP_TOO_COLD) {
-		return t('temp.too-cold')
-	}
-	if (temp >= TEMP_NORMAL_MIN && temp <= TEMP_NORMAL_MAX) {
-		return t('temp.normal')
-	}
-	if (temp > TEMP_NORMAL_MAX && temp <= TEMP_TOO_HOT) {
-		return t('temp.warm')
-	}
-	if (temp > TEMP_TOO_HOT) {
-=======
 export function tempToMessage(cpuType: CpuType, tempInCelcius?: number) {
 	if (tempInCelcius === undefined) return UNKNOWN()
 
@@ -107,7 +68,6 @@
 		return t('temp.warm')
 	}
 	if (tempInCelcius > thresholds.hot) {
->>>>>>> ff830098
 		return t('temp.dangerously-hot')
 	}
 	return t('temp.normal')
