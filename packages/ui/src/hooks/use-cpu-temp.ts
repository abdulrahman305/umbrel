--- conflicted
+++ resolved
@@ -2,10 +2,7 @@
 
 import {trpcReact} from '@/trpc/trpc'
 import {isCpuTooCold, isCpuTooHot} from '@/utils/system'
-<<<<<<< HEAD
-=======
 import {CpuType} from '@/utils/tempurature'
->>>>>>> ff830098
 
 export function useCpuTemp() {
 	const [enabled, setEnabled] = useState(true)
@@ -29,13 +26,8 @@
 		temp,
 		cpuType,
 		isLoading: cpuTempQ.isLoading,
-<<<<<<< HEAD
-		isHot: isCpuTooHot(temp),
-		isCold: isCpuTooCold(temp),
-=======
 		isHot: isCpuTooHot(cpuType, temp),
 		isCold: isCpuTooCold(cpuType, temp),
->>>>>>> ff830098
 		error: cpuTempQ.error,
 	}
 }