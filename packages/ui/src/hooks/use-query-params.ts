import {NavigateOptions, useSearchParams} from 'react-router-dom'
import {pickBy} from 'remeda'

type QueryObject = {[key: string]: string}

// TODO: test by adding and removing `?bla=1` into the URL bar and ensuring that adding and removing param `foo` doesn't modify `bla`
export function useQueryParams<T extends QueryObject>() {
	const [searchParams, setSearchParams] = useSearchParams()

	const object = Object.fromEntries(searchParams.entries()) as T

	const add = (param: keyof T, value: string, navigateOpts?: NavigateOptions) => {
		const newParams = {...object, [param]: value}
		setSearchParams(newParams, navigateOpts)
	}

	const remove = (param: keyof T, navigateOpts?: NavigateOptions) => {
		const newParams = {...pickBy(object, (_, k) => k !== param)}
		setSearchParams(newParams, navigateOpts)
	}

	// Adding `& string` because otherwise `key` can be a number if `T` is not specified when calling `useQueryParams`
<<<<<<< HEAD
	const filter = (fn: (item: [key: keyof T & string, value: string]) => boolean) => {
		setSearchParams(Object.entries(Object.fromEntries(searchParams.entries())).filter(fn))
=======
	const filter = (fn: (item: [key: keyof T & string, value: string]) => boolean, navigateOpts?: NavigateOptions) => {
		setSearchParams(Object.entries(object).filter(fn), navigateOpts)
>>>>>>> ff830098
	}

	return {
		params: searchParams,
		object,
		remove,
		add,
		filter,
		/**
		 * For use in React Router `Link`:
		 * ```jsx
		 * // EXAMPLE
		 * <Link to={{ search: addLinkSearchParams({ page: 1 }) }}>Page 1</Link>
		 * ```
		 */
		addLinkSearchParams: (newParams: T) => {
			return new URLSearchParams({
				...object,
				...newParams,
			}).toString()
		},
	}
}<|MERGE_RESOLUTION|>--- conflicted
+++ resolved
@@ -20,13 +20,8 @@
 	}
 
 	// Adding `& string` because otherwise `key` can be a number if `T` is not specified when calling `useQueryParams`
-<<<<<<< HEAD
-	const filter = (fn: (item: [key: keyof T & string, value: string]) => boolean) => {
-		setSearchParams(Object.entries(Object.fromEntries(searchParams.entries())).filter(fn))
-=======
 	const filter = (fn: (item: [key: keyof T & string, value: string]) => boolean, navigateOpts?: NavigateOptions) => {
 		setSearchParams(Object.entries(object).filter(fn), navigateOpts)
->>>>>>> ff830098
 	}
 
 	return {
