{
  "scripts": {
    "vm:provision": "multipass launch --name umbrel-dev --cpus 4 --memory 8G --disk 50G --mount $PWD:/opt/umbrel-mount 23.10 && multipass exec umbrel-dev -- /opt/umbrel-mount/scripts/vm provision",
    "vm:shell": "multipass shell umbrel-dev",
    "vm:exec": "multipass exec --working-directory /home/ubuntu umbrel-dev --",
    "vm:logs": "multipass exec umbrel-dev -- journalctl --unit umbreld-production --unit umbreld --unit ui --follow --lines 100 --output cat",
    "vm:enable-development": "multipass exec umbrel-dev -- /opt/umbrel-mount/scripts/vm enable-development",
    "vm:enable-production": "multipass exec umbrel-dev -- /opt/umbrel-mount/scripts/vm enable-production",
<<<<<<< HEAD
=======
    "vm:install-deps": "multipass exec umbrel-dev -- /opt/umbrel-mount/scripts/vm install-deps",
>>>>>>> 166075dd
    "vm:trpc": "npm run --silent vm:exec -- UMBREL_DATA_DIR=./data UMBREL_TRPC_ENDPOINT=http://localhost/trpc npm --prefix /home/ubuntu/umbrel/packages/umbreld run start -- client",
    "vm:start": "multipass start umbrel-dev",
    "vm:stop": "multipass stop umbrel-dev",
    "vm:restart": "multipass restart umbrel-dev",
    "vm:destroy": "multipass delete umbrel-dev && multipass purge"
  }
}<|MERGE_RESOLUTION|>--- conflicted
+++ resolved
@@ -6,10 +6,7 @@
     "vm:logs": "multipass exec umbrel-dev -- journalctl --unit umbreld-production --unit umbreld --unit ui --follow --lines 100 --output cat",
     "vm:enable-development": "multipass exec umbrel-dev -- /opt/umbrel-mount/scripts/vm enable-development",
     "vm:enable-production": "multipass exec umbrel-dev -- /opt/umbrel-mount/scripts/vm enable-production",
-<<<<<<< HEAD
-=======
     "vm:install-deps": "multipass exec umbrel-dev -- /opt/umbrel-mount/scripts/vm install-deps",
->>>>>>> 166075dd
     "vm:trpc": "npm run --silent vm:exec -- UMBREL_DATA_DIR=./data UMBREL_TRPC_ENDPOINT=http://localhost/trpc npm --prefix /home/ubuntu/umbrel/packages/umbreld run start -- client",
     "vm:start": "multipass start umbrel-dev",
     "vm:stop": "multipass stop umbrel-dev",
