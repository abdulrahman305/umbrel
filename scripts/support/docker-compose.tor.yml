version: "3.7"

services:
  tor_server:
<<<<<<< HEAD
    image: lncm/tor:0.4.7.8@sha256:aab30ebb496aa25934d6096951d8b200347c3c3ce5db3493695229efa2601f7b
=======
    image: getumbrel/tor:0.4.7.8@sha256:2ace83f22501f58857fa9b403009f595137fa2e7986c4fda79d82a8119072b6a
    user: "1000:1000"
>>>>>>> f172fd04
    restart: on-failure
    volumes:
      - ${TOR_ENTRYPOINT_SCRIPT}:/umbrel/entrypoint.sh
      - ${TOR_DATA_DIR}:/data
    environment:
      HOME: "/tmp"
      HS_DIR: "${TOR_HS_APP_DIR}"
      HS_PORTS: "${TOR_HS_PORTS}"
    entrypoint: "/umbrel/entrypoint.sh"<|MERGE_RESOLUTION|>--- conflicted
+++ resolved
@@ -2,12 +2,8 @@
 
 services:
   tor_server:
-<<<<<<< HEAD
-    image: lncm/tor:0.4.7.8@sha256:aab30ebb496aa25934d6096951d8b200347c3c3ce5db3493695229efa2601f7b
-=======
     image: getumbrel/tor:0.4.7.8@sha256:2ace83f22501f58857fa9b403009f595137fa2e7986c4fda79d82a8119072b6a
     user: "1000:1000"
->>>>>>> f172fd04
     restart: on-failure
     volumes:
       - ${TOR_ENTRYPOINT_SCRIPT}:/umbrel/entrypoint.sh
