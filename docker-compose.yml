--- conflicted
+++ resolved
@@ -2,15 +2,9 @@
 
 services:
         tor_proxy:
-<<<<<<< HEAD
-                container_name: tor
-                image: lncm/tor:0.4.7.8@sha256:aab30ebb496aa25934d6096951d8b200347c3c3ce5db3493695229efa2601f7b
-                user: toruser
-=======
                 container_name: tor_proxy
                 image: getumbrel/tor:0.4.7.8@sha256:2ace83f22501f58857fa9b403009f595137fa2e7986c4fda79d82a8119072b6a
                 user: "1000:1000"
->>>>>>> f172fd04
                 restart: on-failure
                 volumes:
                     - ${PWD}/tor/torrc-proxy:/etc/tor/torrc:ro
